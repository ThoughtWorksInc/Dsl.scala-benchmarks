sudo: false

<<<<<<< HEAD
language: scala
=======
addons:
 apt:
   packages:

language:
>>>>>>> ebdd9e47

before_cache:

cache:
  directories:

before_script:

script:

before_deploy:

deploy:
  provider: script
  script: sbt "release with-defaults"
  on:
    condition: -e ./deploy.sbt
    all_branches: true<|MERGE_RESOLUTION|>--- conflicted
+++ resolved
@@ -1,14 +1,10 @@
 sudo: false
 
-<<<<<<< HEAD
-language: scala
-=======
 addons:
  apt:
    packages:
 
-language:
->>>>>>> ebdd9e47
+language: scala
 
 before_cache:
 
