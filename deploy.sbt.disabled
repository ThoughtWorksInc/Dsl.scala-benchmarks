--- conflicted
+++ resolved
@@ -1,13 +1,7 @@
 enablePlugins(Travis)
 
-<<<<<<< HEAD
 enablePlugins(SonatypeRelease)
 
-lazy val secret = project configure { secret =>
-  sys.env.get("SECRET_GIT") match {
-    case Some(gitUri) =>
-      secret.addSbtFilesFromGit(gitUri, file("secret.sbt"))
-=======
 lazy val secret = project settings(publishArtifact := false) configure { secret =>
   sys.env.get("GITHUB_PERSONAL_ACCESS_TOKEN") match {
     case Some(pat) =>
@@ -16,7 +10,6 @@
         "https://github.com/ThoughtWorksInc/tw-data-china-continuous-delivery-password.git",
         new UsernamePasswordCredentialsProvider(pat, ""),
         file("secret.sbt"))
->>>>>>> 1f890e12
     case None =>
       secret
   }
